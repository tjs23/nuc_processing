--- conflicted
+++ resolved
@@ -811,24 +811,14 @@
     for bc_key in sorted(sample_names):
       nb = bc_counts[bc_key]
       bc1, bc2 = bc_key.split('_')
-<<<<<<< HEAD
-      msg = '{} barcodes: {} {} count {:,} ({:.2f}%)'
-      info(msg.format(sample_names[bc_key], bc1, bc2, nb, nb/float(100.0*n_reads)))
-=======
       msg = '{} barcodes: {} {} count {:,} ({:.2f}%)'.format(sample_names[bc_key], bc1, bc2, nb, nb/float(0.01*n_reads))
       info(msg)
->>>>>>> 8be87a13
 
   else:
     for bc_key in sorted(sample_names):
       nb = bc_counts[bc_key]
-<<<<<<< HEAD
-      msg = '{} barcode: {} count {:,} ({:.2f}%)'
-      info(msg.format(sample_names[bc_key], bc_key, nb, nb/float(100.0*n_reads)))
-=======
       msg = '{} barcode: {} count {:,} ({:.2f}%)'.format(sample_names[bc_key], bc_key, nb, nb/float(0.01*n_reads))
       info(msg)
->>>>>>> 8be87a13
 
   _write_analysis_file(bc_counts, sample_names,  analysis_file_path)
 
